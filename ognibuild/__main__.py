# Copyright (C) 2019-2020 Jelmer Vernooij <jelmer@jelmer.uk>
# encoding: utf-8
#
# This program is free software; you can redistribute it and/or modify
# it under the terms of the GNU General Public License as published by
# the Free Software Foundation; either version 2 of the License, or
# (at your option) any later version.
#
# This program is distributed in the hope that it will be useful,
# but WITHOUT ANY WARRANTY; without even the implied warranty of
# MERCHANTABILITY or FITNESS FOR A PARTICULAR PURPOSE.  See the
# GNU General Public License for more details.
#
# You should have received a copy of the GNU General Public License
# along with this program; if not, write to the Free Software
# Foundation, Inc., 51 Franklin Street, Fifth Floor, Boston, MA 02110-1301 USA

from contextlib import ExitStack
import logging
import os
import shlex
import sys
from urllib.parse import urlparse
from . import UnidentifiedError, DetailedFailure, version_string
from .buildlog import (
    InstallFixer,
    ExplainInstallFixer,
    ExplainInstall,
    install_missing_reqs,
)
from .buildsystem import NoBuildToolsFound, detect_buildsystems
from .resolver import (
    auto_resolver,
    select_resolvers,
    UnsatisfiedRequirements,
)
from .session import SessionSetupFailure


def display_explain_commands(commands):
    logging.info("Run one or more of the following commands:")
    for command, reqs in commands:
        if isinstance(command, list):
            command = shlex.join(command)
        logging.info("  %s (to install %s)", command, ", ".join(map(str, reqs)))


def install_necessary_declared_requirements(
    session, resolver, fixers, buildsystems, stages, explain=False
):

    if explain:
        relevant = []
        for buildsystem in buildsystems:
            declared_reqs = buildsystem.get_declared_dependencies(session, fixers)
            for stage, req in declared_reqs:
                if stage in stages:
                    relevant.append(req)
        install_missing_reqs(session, resolver, relevant, explain=True)
    else:
        for buildsystem in buildsystems:
            try:
                buildsystem.install_declared_requirements(stages, session, resolver, fixers)
            except NotImplementedError:
                logging.warning(
                    "Unable to determine declared dependencies from %r", buildsystem
                )


# Types of dependencies:
# - core: necessary to do anything with the package
# - build: necessary to build the package
# - test: necessary to run the tests
# - dev: necessary for development (e.g. linters, yacc)

STAGE_MAP = {
    "dist": [],
    "info": [],
    "install": ["core", "build"],
    "test": ["test", "build", "core"],
    "build": ["build", "core"],
    "clean": [],
    "verify": ["build", "core", "test"],
}


def determine_fixers(session, resolver, explain=False):
    if explain:
        return [ExplainInstallFixer(resolver)]
    else:
        return [InstallFixer(resolver)]


def main():  # noqa: C901
    import argparse

    parser = argparse.ArgumentParser(prog='ogni')
    parser.add_argument(
        "--version", action="version", version="%(prog)s " + version_string
    )
    parser.add_argument(
        "--directory", "-d", type=str, help="Directory for project.", default="."
    )
    parser.add_argument("--schroot", type=str, help="schroot to run in.")
    parser.add_argument(
        "--resolve",
        choices=["apt", "native", "auto"],
        default="auto",
        help="What to do about missing dependencies",
    )
    parser.add_argument(
        '--apt', help=argparse.SUPPRESS,
        dest='resolve', action='store_const', const='apt')
    parser.add_argument(
        '--native', help=argparse.SUPPRESS,
        dest='native', action='store_const', const='native')
    parser.add_argument(
        "--explain",
        action="store_true",
        help="Explain what needs to be done rather than making changes",
    )
    parser.add_argument(
        "--ignore-declared-dependencies",
        "--optimistic",
        action="store_true",
        help="Ignore declared dependencies, follow build errors only",
    )
    parser.add_argument(
        "--user", action="store_true", help="Install in local-user directories."
    )
<<<<<<< HEAD
=======

>>>>>>> 42536942
    parser.add_argument("--verbose", action="store_true", help="Be verbose")
    subparsers = parser.add_subparsers(dest="subcommand")
    subparsers.add_parser("dist")
    subparsers.add_parser("build")
    subparsers.add_parser("clean")
    subparsers.add_parser("test")
    subparsers.add_parser("info")
    subparsers.add_parser("verify")
    exec_parser = subparsers.add_parser("exec")
    exec_parser.add_argument('subargv', nargs=argparse.REMAINDER, help='Command to run.')
    install_parser = subparsers.add_parser("install")
    install_parser.add_argument(
        "--prefix", type=str, help='Prefix to install in')

    args = parser.parse_args()
    if not args.subcommand:
        parser.print_usage()
        return 1
    if args.verbose:
        logging.basicConfig(level=logging.DEBUG, format="%(message)s")
    else:
        logging.basicConfig(level=logging.INFO, format="%(message)s")
    if args.schroot:
        from .session.schroot import SchrootSession

        session = SchrootSession(args.schroot)
    else:
        from .session.plain import PlainSession

        session = PlainSession()

    with ExitStack() as es:
        try:
            es.enter_context(session)
        except SessionSetupFailure as e:
            logging.debug('Error lines: %r', e.errlines)
            logging.fatal('Failed to set up session: %s', e.reason)
            return 1

        parsed_url = urlparse(args.directory)
        # TODO(jelmer): Get a list of supported schemes from breezy?
        if parsed_url.scheme in ('git', 'http', 'https', 'ssh'):
            import breezy.git  # noqa: F401
            import breezy.bzr  # noqa: F401
            from breezy.branch import Branch
            from silver_platter.utils import TemporarySprout
            b = Branch.open(args.directory)
            logging.info("Cloning %s", args.directory)
            wt = es.enter_context(TemporarySprout(b))
            external_dir, internal_dir = session.setup_from_vcs(wt)
        else:
            if parsed_url.scheme == 'file':
                directory = parsed_url.path
            else:
                directory = args.directory
            logging.info("Preparing directory %s", directory)
            external_dir, internal_dir = session.setup_from_directory(directory)
        session.chdir(internal_dir)
        os.chdir(external_dir)

        if not session.is_temporary and args.subcommand == 'info':
            args.explain = True

        if args.resolve == "auto":
            resolver = auto_resolver(session, explain=args.explain)
        else:
            resolver = select_resolvers(
                session, user_local=args.user, resolvers=args.resolve.split(','))
        logging.info("Using requirement resolver: %s", resolver)
        fixers = determine_fixers(session, resolver, explain=args.explain)
        try:
            if args.subcommand == "exec":
                from .fix_build import run_with_build_fixers
                run_with_build_fixers(session, args.subargv, fixers)
                return 0
            bss = list(detect_buildsystems(external_dir))
            logging.info("Detected buildsystems: %s", ", ".join(map(str, bss)))
            if not args.ignore_declared_dependencies:
                stages = STAGE_MAP[args.subcommand]
                if stages:
                    logging.info("Checking that declared requirements are present")
                    try:
                        install_necessary_declared_requirements(
                            session, resolver, fixers, bss, stages, explain=args.explain
                        )
                    except UnsatisfiedRequirements as e:
                        logging.info('Unable to install declared dependencies:')
                        for req in e.requirements:
                            logging.info(' * %s', req)
                        return 1
                    except ExplainInstall as e:
                        display_explain_commands(e.commands)
                        return 1
            if args.subcommand == "dist":
                from .dist import run_dist, DistNoTarball

                try:
                    run_dist(
                        session=session,
                        buildsystems=bss,
                        resolver=resolver,
                        fixers=fixers,
                        target_directory=".",
                    )
                except DistNoTarball:
                    logging.fatal('No tarball created.')
                    return 1
            if args.subcommand == "build":
                from .build import run_build

                run_build(session, buildsystems=bss, resolver=resolver, fixers=fixers)
            if args.subcommand == "clean":
                from .clean import run_clean

                run_clean(session, buildsystems=bss, resolver=resolver, fixers=fixers)
            if args.subcommand == "install":
                from .install import run_install

                run_install(
                    session,
                    buildsystems=bss,
                    resolver=resolver,
                    fixers=fixers,
                    user=args.user,
                    prefix=args.prefix,
                )
            if args.subcommand == "test":
                from .test import run_test

                run_test(session, buildsystems=bss, resolver=resolver, fixers=fixers)
            if args.subcommand == "info":
                from .info import run_info

                run_info(session, buildsystems=bss, fixers=fixers)

            if args.subcommand == "verify":
                from .build import run_build
                from .test import run_test

                run_build(session, buildsystems=bss, resolver=resolver, fixers=fixers)
                run_test(session, buildsystems=bss, resolver=resolver, fixers=fixers)

        except ExplainInstall as e:
            display_explain_commands(e.commands)
        except UnidentifiedError:
            logging.info(
                'If there is a clear indication of a problem in the build log, '
                'please consider filing a request to update the patterns in '
                'buildlog-consultant at '
                'https://github.com/jelmer/buildlog-consultant/issues/new')
            return 1
        except DetailedFailure:
            if not args.verbose:
                logging.info(
                    'Run with --verbose to get more information about steps taken '
                    'to try to resolve error')
            logging.info(
                'Please consider filing a bug report at '
                'https://github.com/jelmer/ognibuild/issues/new')
            return 1
        except NoBuildToolsFound:
            logging.info("No build tools found.")
            return 1
        return 0


sys.exit(main())<|MERGE_RESOLUTION|>--- conflicted
+++ resolved
@@ -128,10 +128,7 @@
     parser.add_argument(
         "--user", action="store_true", help="Install in local-user directories."
     )
-<<<<<<< HEAD
-=======
-
->>>>>>> 42536942
+
     parser.add_argument("--verbose", action="store_true", help="Be verbose")
     subparsers = parser.add_subparsers(dest="subcommand")
     subparsers.add_parser("dist")
