--- conflicted
+++ resolved
@@ -6,11 +6,7 @@
 
 setup(name="ognibuild",
       description="Detect and run any build system",
-<<<<<<< HEAD
-      version="0.0.8",
-=======
       version="0.0.9",
->>>>>>> 465d1788
       maintainer="Jelmer Vernooĳ",
       maintainer_email="jelmer@jelmer.uk",
       license="GNU GPLv2 or later",
