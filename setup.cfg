--- conflicted
+++ resolved
@@ -69,13 +69,10 @@
 [bdist_wheel]
 universal = 1
 
-<<<<<<< HEAD
-=======
 [options.package_data]
 ognibuild = 
 	py.typed
 
->>>>>>> c71cdc7b
 [egg_info]
 tag_build = 
 tag_date = 0
